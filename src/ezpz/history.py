--- conflicted
+++ resolved
@@ -796,26 +796,15 @@
         for key, val in metrics.items():
             if isinstance(val, (list, np.ndarray, torch.Tensor)):
                 val = grab_tensor(val)
-<<<<<<< HEAD
-            # if isinstance(val, (list, np.ndarray, torch.Tensor)):
-            #     val = torch.Tensor(val).numpy()
-=======
-            if isinstance(val, (list, np.ndarray, torch.Tensor)):
-                val = torch.Tensor(val).numpy()
->>>>>>> d348d288
             try:
                 self.history[key].append(val)
             except KeyError:
                 self.history[key] = [val]
-<<<<<<< HEAD
-        if wandb is not None and not WANDB_DISABLED and getattr(wandb, 'run', None) is not None:
-=======
         if (
             wandb is not None
             and not WANDB_DISABLED
             and getattr(wandb, "run", None) is not None
         ):
->>>>>>> d348d288
             wandb.log(metrics)
 
     def tplot(
@@ -1202,7 +1191,6 @@
     def tplot_all(
         self,
         outdir: Optional[os.PathLike] = None,
-<<<<<<< HEAD
         append: bool = True,
         xkey: Optional[str] = None,
         dataset: Optional[xr.Dataset] = None,
@@ -1250,38 +1238,6 @@
                 # )
             else:
                 log.warning(f'{key}: {len(arr)=}')
-=======
-        xkey: Optional[str] = None,
-        append: bool = True,
-        dataset: Optional[xr.Dataset] = None,
-    ):
-        dataset = self.get_dataset() if dataset is None else dataset
-        od = os.getcwd() if outdir is None else outdir
-        assert od is not None
-        pdir = Path(str(od)).joinpath("tplots/history")
-        pdir.mkdir(exist_ok=True, parents=True)
-        for key, val in enumerate(dataset.data_vars.items()):
-            if xkey is not None and key == xkey:
-                continue
-            if isinstance(val, xr.DataArray) and callable(
-                getattr(val, "to_numpy", None)
-            ):
-                yarr = val.to_numpy()
-            else:
-                try:
-                    yarr = np.array(val)
-                except Exception:
-                    yarr = torch.Tensor(val).cpu().numpy()
-            xarr = np.arange(len(yarr)) if xkey is None else dataset.get(xkey)
-            ez.tplot(
-                y=yarr,
-                x=xarr,
-                xlabel="iter" if xkey is None else xkey,
-                title=f"{key} [{ez.get_timestamp()}]",
-                append=append,
-                outfile=pdir.joinpath(f"{key}.txt").as_posix(),
-            )
->>>>>>> d348d288
 
     def plot_all(
         self,
