--- conflicted
+++ resolved
@@ -526,15 +526,9 @@
     """
     torch_version = get_torch_version_as_float()
     assert torch.xpu.is_available()
-<<<<<<< HEAD
-    if torch_version >= 2.5:
-        return "xccl"
-    return "ccl"
-=======
     if torch_version > 2.5:
         return 'xccl'
     return 'ccl'
->>>>>>> 3e27bd2b
 
 
 def get_torch_backend() -> str:
