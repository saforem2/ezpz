---
created: 03/28/2025
---

# Language Model Training with 🍋 `ezpz` and 🤗 HF Trainer

The [`src/ezpz/hf_trainer.py`](https://github.com/saforem2/ezpz/blob/main/src/ezpz/hf_trainer.py) module provides a
mechanism for distributed training with 🤗 [huggingface /
transformers](https://github.com/huggingface/transformers).

In particular, it allows for distributed training using the
[`transformers.Trainer`](https://huggingface.co/docs/transformers/main/en/main_classes/trainer#transformers.Trainer)
object with **_any_**[^any] (compatible) combination of
{[`models`](https://huggingface.co/models),
[`datasets`](https://huggingface.co/datasets)}.

[^any]: See the full list of supported models at:
    [https://hf.co/models?filter=text-generation](https://huggingface.co/models?filter=text-generation)

## 🐣 Getting Started

1. 🏡 Setup environment (on ANY {Intel, NVIDIA, AMD} accelerator)

    ```bash
    source <(curl -s 'https://raw.githubusercontent.com/saforem2/ezpz/refs/heads/main/src/ezpz/bin/utils.sh')
    ezpz_setup_env
    ```

1. 📦 Install dependencies:

    1. Install 🍋 `ezpz` (from GitHub):

        ```bash
        python3 -m pip install "git+https://github.com/saforem2/ezpz" --require-virtualenv
        ```

    1. Update {`tiktoken`, `sentencepiece`, `transformers`, `evaluate`}:

        ```bash
        python3 -m pip install --upgrade tiktoken sentencepiece transformers evaluate
        ```

1. ⚙️ Build DeepSpeed config:

    ```bash
    python3 -c 'import ezpz; ezpz.utils.write_deepspeed_zero12_auto_config(zero_stage=1)'
    ```

1. 🚀 Launch training:

    ```bash
    TSTAMP=$(date +%s)  # For logging purposes
    python3 -m ezpz.launch -m ezpz.hf_trainer \
<<<<<<< HEAD
        --model_name_or_path meta-llama/Llama-3.2-1B \
        --dataset_name stanfordnlp/imdb \
        --deepspeed=ds_configs/deepspeed_zero1_auto_config.json \
        --auto-find-batch-size=true \
        --bf16=true \
        --block-size=4096 \
        --do-eval=true \
        --do-predict=true \
        --do-train=true \
        --gradient-checkpointing=true \
        --include-for-metrics=inputs,loss \
        --include-num-input-tokens-seen=true \
        --include-tokens-per-second=true \
        --log-level=info \
        --logging-steps=1 \
        --max-steps=10000 \
        --output_dir="hf-trainer-output/${TSTAMP}" \
        --report-to=wandb \
        | tee "hf-trainer-output-${TSTAMP}.log"
    ```
=======
      --dataset_name stanfordnlp/imdb \
      --model_name_or_path meta-llama/Llama-3.2-1B \
      --bf16 \
      --do_train \
      --report-to=wandb \
      --logging-steps=1 \
      --include-tokens-per-second=true \
      --auto-find-batch-size=true \
      --output_dir=outputs/ezpz-hf-trainer/$(date "+%Y-%m-%d-%H%M%S") \
      --ddp-backend=$(echo "$([ $(ezpz_get_machine_name)=="aurora" ] && echo "ccl" || echo "nccl")")
    ```

    - <details closed><summary>🪄 <b>Magic</b>:</summary>


      Behind the scenes, this will 🪄 _automagically_ determine
      the specifics of the running job, and use this information to
      construct (and subsequently run) the appropriate:  
   
      ```bash
      mpiexec <mpi-args> $(which python3) <cmd-to-launch>
      ```

      across all of our available accelerators.

      </details>

    - <details closed><summary>➕ <b>Tip</b>:</summary>

      Call:
    
      ```bash
      python3 -m ezpz.hf_trainer --help
      ```

      to see the full list of supported arguments.
    
      In particular, _**any**_ `transformers.TrainingArguments` _should_ be supported.

      </details>


## 🚀 DeepSpeed Support

Additionally, [DeepSpeed](https://github.com/deepspeedai/deepspeed) is fully
supported and can be configured by specifying the path to a compatible
[DeepSpeed Config JSON file](https://www.deepspeed.ai/docs/config-json/), e.g.:

1. Build a DeepSpeed config:

    ```bash
    python3 -c 'import ezpz; ezpz.utils.write_deepspeed_zero12_auto_config(zero_stage=2)'
    ```

2. Train:


    ```bash
    python3 -m ezpz.launch -m ezpz.hf_trainer \
      --dataset_name stanfordnlp/imdb \
      --model_name_or_path meta-llama/Llama-3.2-1B \
      --bf16 \
      --do_train \
      --report-to=wandb \
      --logging-steps=1 \
      --include-tokens-per-second=true \
      --auto-find-batch-size=true \
      --deepspeed=ds_configs/deepspeed_zero2_auto_config.json
    ```

😎 2 ez
>>>>>>> 5972d202
<|MERGE_RESOLUTION|>--- conflicted
+++ resolved
@@ -51,7 +51,6 @@
     ```bash
     TSTAMP=$(date +%s)  # For logging purposes
     python3 -m ezpz.launch -m ezpz.hf_trainer \
-<<<<<<< HEAD
         --model_name_or_path meta-llama/Llama-3.2-1B \
         --dataset_name stanfordnlp/imdb \
         --deepspeed=ds_configs/deepspeed_zero1_auto_config.json \
@@ -71,18 +70,6 @@
         --output_dir="hf-trainer-output/${TSTAMP}" \
         --report-to=wandb \
         | tee "hf-trainer-output-${TSTAMP}.log"
-    ```
-=======
-      --dataset_name stanfordnlp/imdb \
-      --model_name_or_path meta-llama/Llama-3.2-1B \
-      --bf16 \
-      --do_train \
-      --report-to=wandb \
-      --logging-steps=1 \
-      --include-tokens-per-second=true \
-      --auto-find-batch-size=true \
-      --output_dir=outputs/ezpz-hf-trainer/$(date "+%Y-%m-%d-%H%M%S") \
-      --ddp-backend=$(echo "$([ $(ezpz_get_machine_name)=="aurora" ] && echo "ccl" || echo "nccl")")
     ```
 
     - <details closed><summary>🪄 <b>Magic</b>:</summary>
@@ -143,5 +130,4 @@
       --deepspeed=ds_configs/deepspeed_zero2_auto_config.json
     ```
 
-😎 2 ez
->>>>>>> 5972d202
+😎 2 ez