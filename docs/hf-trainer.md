<<<<<<< HEAD
---
created: 03/28/2025
---

=======
>>>>>>> 9a40fe27
# Language Model Training with 🍋 `ezpz` and 🤗 HF Trainer

The
[`src/ezpz/hf_trainer.py`](https://github.com/saforem2/ezpz/blob/main/src/ezpz/hf_trainer.py)
module provides a mechanism for distributed training with 🤗 [huggingface /
transformers](https://github.com/huggingface/transformers).

In particular, it allows for distributed training using the
[`transformers.Trainer`](https://huggingface.co/docs/transformers/main/en/main_classes/trainer#transformers.Trainer)
object with **_any_**[^any] (compatible) combination of
{[`models`](https://huggingface.co/models),
[`datasets`](https://huggingface.co/datasets)}.

[^any]:
    See the full list of supported models at:
    [https://hf.co/models?filter=text-generation](https://huggingface.co/models?filter=text-generation)

## 🐣 Getting Started

1. 🏡 Setup environment (on ANY {Intel, NVIDIA, AMD} accelerator)

    ```bash
    source <(curl -s 'https://raw.githubusercontent.com/saforem2/ezpz/refs/heads/main/src/ezpz/bin/utils.sh')
    ezpz_setup_env
    ```

1. 📦 Install dependencies:

   1. Install 🍋 `ezpz` (from GitHub):

      ```bash
      python3 -m pip install "git+https://github.com/saforem2/ezpz" --require-virtualenv
      ```

<<<<<<< HEAD
    1. Update {`tiktoken`, `sentencepiece`, `transformers`, `evaluate`}:

        ```bash
        python3 -m pip install --upgrade tiktoken sentencepiece transformers evaluate
        ```
=======
   1. Update {`transformers`, `evaluate`}:

      ```bash
      python3 -m pip install --upgrade transformers evaluate
      ```
>>>>>>> 9a40fe27

1. ⚙️ Build DeepSpeed config:

    ```bash
    python3 -c 'import ezpz; ezpz.utils.write_deepspeed_zero12_auto_config(zero_stage=1)'
    ```

1. 🚀 Launch training:

    ```bash
    TSTAMP=$(date +%s)  # For logging purposes
    python3 -m ezpz.launch -m ezpz.hf_trainer \
<<<<<<< HEAD
        --model_name_or_path meta-llama/Llama-3.2-1B \
        --dataset_name stanfordnlp/imdb \
        --deepspeed=ds_configs/deepspeed_zero1_auto_config.json \
        --auto-find-batch-size=true \
        --bf16=true \
        --block-size=4096 \
        --do-eval=true \
        --do-predict=true \
        --do-train=true \
        --gradient-checkpointing=true \
        --include-for-metrics=inputs,loss \
        --include-num-input-tokens-seen=true \
        --include-tokens-per-second=true \
        --log-level=info \
        --logging-steps=1 \
        --max-steps=10000 \
        --output_dir="hf-trainer-output/${TSTAMP}" \
        --report-to=wandb \
        | tee "hf-trainer-output-${TSTAMP}.log"
=======
        --dataset_name stanfordnlp/imdb \
        --model_name_or_path meta-llama/Llama-3.2-1B \
        --bf16 \
        --do_train \
        --report-to=wandb \
        --logging-steps=1 \
        --include-tokens-per-second=true \
        --auto-find-batch-size=true \
        --output_dir=outputs/ezpz-hf-trainer/$(date "+%Y-%m-%d-%H%M%S") \
        --ddp-backend=$(echo "$([ $(ezpz_get_machine_name)=="aurora" ] && echo "ccl" || echo "nccl")")
>>>>>>> 9a40fe27
    ```

    - <details closed><summary>🪄 <b>Magic</b>:</summary>

        Behind the scenes, this will 🪄 _automagically_
        determine the specifics of the running job, and use this information to
        construct (and subsequently run) the appropriate:

        ```bash
        mpiexec <mpi-args> $(which python3) <cmd-to-launch>
        ```

        across all of our available accelerators.

        - <details closed><summary>➕ <b>Tip</b>:</summary>

            Call:

            ```bash
            python3 -m ezpz.hf_trainer --help
            ```

            to see the full list of supported arguments.

            In particular, _**any**_ `transformers.TrainingArguments` _should_ be supported.

        </details>

    </details>


## 🚀 DeepSpeed Support

Additionally, [DeepSpeed](https://github.com/deepspeedai/deepspeed) is fully
supported and can be configured by specifying the path to a compatible
[DeepSpeed config json file](https://www.deepspeed.ai/docs/config-json/), e.g.:

1. Build a DeepSpeed config:

   ```bash
   python3 -c 'import ezpz; ezpz.utils.write_deepspeed_zero12_auto_config(zero_stage=2)'
   ```

2. Train:

   ```bash
   python3 -m ezpz.launch -m ezpz.hf_trainer \
     --dataset_name stanfordnlp/imdb \
     --model_name_or_path meta-llama/Llama-3.2-1B \
     --bf16 \
     --do_train \
     --report-to=wandb \
     --logging-steps=1 \
     --include-tokens-per-second=true \
     --auto-find-batch-size=true \
     --deepspeed=ds_configs/deepspeed_zero2_auto_config.json
   ```

> 😎 2 ez<|MERGE_RESOLUTION|>--- conflicted
+++ resolved
@@ -1,10 +1,7 @@
-<<<<<<< HEAD
 ---
 created: 03/28/2025
 ---
 
-=======
->>>>>>> 9a40fe27
 # Language Model Training with 🍋 `ezpz` and 🤗 HF Trainer
 
 The
@@ -39,19 +36,11 @@
       python3 -m pip install "git+https://github.com/saforem2/ezpz" --require-virtualenv
       ```
 
-<<<<<<< HEAD
     1. Update {`tiktoken`, `sentencepiece`, `transformers`, `evaluate`}:
 
         ```bash
         python3 -m pip install --upgrade tiktoken sentencepiece transformers evaluate
         ```
-=======
-   1. Update {`transformers`, `evaluate`}:
-
-      ```bash
-      python3 -m pip install --upgrade transformers evaluate
-      ```
->>>>>>> 9a40fe27
 
 1. ⚙️ Build DeepSpeed config:
 
@@ -64,7 +53,6 @@
     ```bash
     TSTAMP=$(date +%s)  # For logging purposes
     python3 -m ezpz.launch -m ezpz.hf_trainer \
-<<<<<<< HEAD
         --model_name_or_path meta-llama/Llama-3.2-1B \
         --dataset_name stanfordnlp/imdb \
         --deepspeed=ds_configs/deepspeed_zero1_auto_config.json \
@@ -84,18 +72,6 @@
         --output_dir="hf-trainer-output/${TSTAMP}" \
         --report-to=wandb \
         | tee "hf-trainer-output-${TSTAMP}.log"
-=======
-        --dataset_name stanfordnlp/imdb \
-        --model_name_or_path meta-llama/Llama-3.2-1B \
-        --bf16 \
-        --do_train \
-        --report-to=wandb \
-        --logging-steps=1 \
-        --include-tokens-per-second=true \
-        --auto-find-batch-size=true \
-        --output_dir=outputs/ezpz-hf-trainer/$(date "+%Y-%m-%d-%H%M%S") \
-        --ddp-backend=$(echo "$([ $(ezpz_get_machine_name)=="aurora" ] && echo "ccl" || echo "nccl")")
->>>>>>> 9a40fe27
     ```
 
     - <details closed><summary>🪄 <b>Magic</b>:</summary>
